--- conflicted
+++ resolved
@@ -1,10 +1,6 @@
 {
   "name": "feature-requests",
-<<<<<<< HEAD
-  "version": "1.0.0",
-=======
   "version": "1.2.0",
->>>>>>> bfcc0892
   "private": true,
   "scripts": {
     "dev": "next dev --turbopack",
